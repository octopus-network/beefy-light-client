#![cfg_attr(not(feature = "std"), no_std)]

#[cfg(not(feature = "std"))]
extern crate alloc;

#[cfg(not(feature = "std"))]
use alloc::string::String;
#[cfg(not(feature = "std"))]
use alloc::vec::Vec;

use binary_merkle_tree::{merkle_root, verify_proof};
use borsh::{BorshDeserialize, BorshSerialize};
use codec::{Decode, Encode};
use commitment::{
	known_payload_ids::MMR_ROOT_ID, Commitment, Signature, SignedCommitment, VersionedFinalityProof,
};
use hash_db::Hasher;
use header::Header;
<<<<<<< HEAD

use validator_set::BeefyNextAuthoritySet;

=======
use validator_set::{BeefyNextAuthoritySet, ValidatorSetId};

>>>>>>> 93b87a57
pub use binary_merkle_tree::MerkleProof;

pub mod commitment;
pub mod errors;
pub mod header;
pub mod keccak256;
pub mod mmr;
pub mod simplified_mmr;
pub mod validator_set;

use crate::keccak256::Keccak256;
pub use commitment::BeefyPayloadId;
use errors::Error;

/// Supported hashing output size.
///
/// The size is restricted to 32 bytes to allow for a more optimised implementation.
pub type Hash = [u8; 32];
<<<<<<< HEAD
=======

#[derive(Debug, PartialEq, Eq)]
pub enum Error {
	/// [Commitment] can't be imported, cause it's signed by either past or future validator set.
	InvalidValidatorSetId { expected: ValidatorSetId, got: ValidatorSetId },
	/// [Commitment] can't be imported, cause it's a set transition block and the proof is missing.
	InvalidValidatorProof,
	/// There are too many signatures in the commitment - more than validators.
	InvalidNumberOfSignatures {
		/// Number of validators in the set.
		expected: usize,
		/// Numbers of signatures in the commitment.
		got: usize,
	},
	/// [SignedCommitment] doesn't have enough valid signatures.
	NotEnoughValidSignatures { expected: usize, got: usize, valid: Option<usize> },
	/// Next validator set has not been provided by any of the previous commitments.
	MissingNextValidatorSetData,
	/// Couldn't verify the proof against MMR root of the latest commitment.
	InvalidMmrProof,
	///
	InvalidSignature,
	///
	InvalidMessage,
	///
	InvalidVersionedFinalityProof,
	///
	InvalidValidatorMerkleProof,
	///
	InvalidCommitmentPayload,
	///
	InvalidRecoveryId,
	///
	WrongSignature,
	///
	InvalidMmrLeafProof,
	///
	DigestNotFound,
	///
	DigestNotMatch,
	///
	HeaderHashNotMatch,
	///
	CantDecodeHeader,
	///
	CantDecodeMmrLeaf,
	///
	CantDecodeMmrProof,
	///
	MissingLatestCommitment,
	///
	CommitmentAlreadyUpdated,
	///
	ValidatorNotFound,
	///
	MissingInProcessState,
	///
	MmrVerifyErr(mmr_lib::Error),
	/// other
	Other(String),
}
>>>>>>> 93b87a57

/// Convert BEEFY secp256k1 public keys into Ethereum addresses
pub fn beefy_ecdsa_to_ethereum(compressed_key: &[u8]) -> Vec<u8> {
	libsecp256k1::PublicKey::parse_slice(
		compressed_key,
		Some(libsecp256k1::PublicKeyFormat::Compressed),
	)
	// uncompress the key
	.map(|pub_key| pub_key.serialize().to_vec())
	// now convert to ETH address
	.map(|uncompressed| Keccak256::hash(&uncompressed[1..])[12..].to_vec())
	.unwrap_or_default()
}

/// ref: https://github.com/paritytech/substrate/blob/9c92e4987160a17daa72f79186d981b6fbe5879e/utils/binary-merkle-tree/src/lib.rs#L92
#[derive(
	Debug, Default, Clone, Encode, Decode, PartialEq, Eq, BorshDeserialize, BorshSerialize,
)]
pub struct ValidatorMerkleProof {
	/// Root hash of generated merkle tree.
	pub root: Hash,
	/// Proof items (does not contain the leaf hash, nor the root obviously).
	///
	/// This vec contains all inner node hashes necessary to reconstruct the root hash given the
	/// leaf hash.
	pub proof: Vec<Hash>,
	/// Number of leaves in the original tree.
	///
	/// This is needed to detect a case where we have an odd number of leaves that "get promoted"
	/// to upper layers.
	pub number_of_leaves: u64,
	/// Index of the leaf the proof is for (0-based).
	pub leaf_index: u64,
	/// Leaf content.
	pub leaf: Vec<u8>,
}

impl From<binary_merkle_tree::MerkleProof<Hash, Vec<u8>>> for ValidatorMerkleProof {
	fn from(value: binary_merkle_tree::MerkleProof<Hash, Vec<u8>>) -> Self {
		Self {
			root: value.root,
			proof: value.proof,
			number_of_leaves: value.number_of_leaves as u64,
			leaf_index: value.leaf_index as u64,
			leaf: value.leaf,
		}
	}
}

#[derive(Debug, BorshDeserialize, BorshSerialize)]
pub struct InProcessState {
	pub position: usize,
	commitment_hash: Hash,
	signed_commitment: SignedCommitment,
	validator_set_proof: Vec<ValidatorMerkleProof>,
	validator_set: BeefyNextAuthoritySet<Hash>,
}

#[derive(Debug, Default, BorshDeserialize, BorshSerialize)]
pub struct LightClient {
	pub latest_commitment: Option<Commitment>,
	pub validator_set: BeefyNextAuthoritySet<Hash>,
	pub in_process_state: Option<InProcessState>,
}

impl LightClient {
	// Initialize light client using the BeefyId of the initial validator set.
	pub fn new(initial_public_keys: Vec<String>) -> LightClient {
		let initial_public_keys = initial_public_keys
			.into_iter()
			.map(|key| if key.starts_with("0x") { key } else { format!("0x{key}") })
			.collect::<Vec<_>>();
		let initial_public_keys: Vec<Vec<u8>> = initial_public_keys
			.into_iter()
			.map(|hex_str| {
				hex::decode(&hex_str[2..])
					.map(|compressed_key| beefy_ecdsa_to_ethereum(&compressed_key))
					.unwrap_or_default()
			})
			.collect();

		LightClient {
			latest_commitment: None,
			validator_set: BeefyNextAuthoritySet {
				id: 0,
				len: initial_public_keys.len() as u32,
				root: merkle_root::<Keccak256, _>(initial_public_keys),
			},
			in_process_state: None,
		}
	}
}

impl LightClient {
	// Import a signed commitment and update the state of light client.
	pub fn update_state(
		&mut self,
		versioned_finality_proof: &[u8],
		authority_set_proof: &[Vec<u8>],
		mmr_leaves: &[u8], // TODO: make it optional
		mmr_proof: &[u8],  // TODO: make it optional
	) -> Result<(), Error> {
		let VersionedFinalityProof::V1(signed_commitment) =
			VersionedFinalityProof::decode(&mut &versioned_finality_proof[..])
				.map_err(|_| Error::InvalidVersionedFinalityProof)?;

		if let Some(latest_commitment) = &self.latest_commitment {
			if signed_commitment.commitment <= *latest_commitment {
				return Err(Error::CommitmentAlreadyUpdated)
			}
		}

		let signatures_count =
			signed_commitment.signatures.iter().filter(|&sig| sig.is_some()).count();
		if signatures_count < (self.validator_set.len / 2) as usize {
			return Err(Error::InvalidNumberOfSignatures {
				expected: (self.validator_set.len / 2) as usize,
				got: signatures_count,
			})
		}

		let SignedCommitment { commitment, signatures } = signed_commitment;
		let commitment_hash = commitment.hash();
		let validator_set_proof: Vec<ValidatorMerkleProof> = authority_set_proof
			.iter()
			.map(|data| ValidatorMerkleProof::decode(&mut &data[..]).unwrap_or_default())
			.collect();
		LightClient::verify_commitment_signatures(
			&commitment_hash,
			&signatures,
			&self.validator_set.root,
			&validator_set_proof,
			0,
			signatures.len(),
		)?;
		let mmr_root: [u8; 32] = commitment
			.payload
			.get_decoded(&MMR_ROOT_ID)
			.ok_or(Error::InvalidCommitmentPayload)?;

		let mmr_proof = mmr::MmrLeavesProof::try_from(mmr_proof.to_vec())?;

		let opaque_mmr_leaves: Vec<mmr::EncodableOpaqueLeaf> = Decode::decode(&mut &mmr_leaves[..])
			.map_err(|_| Error::Other("decode EncodableOpaqueLeaf vector failed".to_string()))?;
		let hash_leaves = opaque_mmr_leaves
			.into_iter()
			.map(|leaf| Keccak256::hash(&leaf.0))
			.collect::<Vec<Hash>>();

		let result = mmr::verify_leaf_proof(mmr_root, hash_leaves, mmr_proof)?;
		if !result {
			return Err(Error::InvalidMmrLeafProof)
		}

		// update the latest commitment, including mmr_root
		self.latest_commitment = Some(commitment);

		// get max mmr leaf by authority set id
		let max_mmr_leaf_by_authority_set_id = mmr::decode_mmr_leaves(mmr_leaves.to_vec())?
			.into_iter()
			.max_by(|x, y| x.beefy_next_authority_set.id.cmp(&y.beefy_next_authority_set.id))
			.ok_or(Error::Other("cannt find max mmr leaf".to_string()))?;

		// update validator_set
		if max_mmr_leaf_by_authority_set_id.beefy_next_authority_set.id > self.validator_set.id {
			self.validator_set = max_mmr_leaf_by_authority_set_id.beefy_next_authority_set;
		}

		Ok(())
	}

	// Import a signed commitment and verify signatures in multiple steps.
	pub fn start_updating_state(
		&mut self,
		versioned_finality_proof: &[u8],
		authority_set_proof: &[Vec<u8>],
		mmr_leaves: &[u8],
		mmr_proof: &[u8],
	) -> Result<(), Error> {
		let VersionedFinalityProof::V1(signed_commitment) =
			VersionedFinalityProof::decode(&mut &versioned_finality_proof[..])
				.map_err(|_| Error::InvalidVersionedFinalityProof)?;

		if let Some(latest_commitment) = &self.latest_commitment {
			if signed_commitment.commitment <= *latest_commitment {
				return Err(Error::CommitmentAlreadyUpdated)
			}
		}

		let signatures_count =
			signed_commitment.signatures.iter().filter(|&sig| sig.is_some()).count();
		if signatures_count < (self.validator_set.len / 2) as usize {
			return Err(Error::InvalidNumberOfSignatures {
				expected: (self.validator_set.len / 2) as usize,
				got: signatures_count,
			})
		}

		let mmr_root: [u8; 32] = signed_commitment
			.commitment
			.payload
			.get_decoded(&MMR_ROOT_ID)
			.ok_or(Error::InvalidCommitmentPayload)?;

		let mmr_proof = mmr::MmrLeavesProof::try_from(mmr_proof.to_vec())?;

		let opaque_mmr_leaves: Vec<mmr::EncodableOpaqueLeaf> = Decode::decode(&mut &mmr_leaves[..])
			.map_err(|_| Error::Other("decode EncodableOpaqueLeaf vector failed".to_string()))?;
		let hash_leaves = opaque_mmr_leaves
			.into_iter()
			.map(|leaf| Keccak256::hash(&leaf.0))
			.collect::<Vec<Hash>>();

		let result = mmr::verify_leaf_proof(mmr_root, hash_leaves, mmr_proof)?;
		if !result {
			return Err(Error::InvalidMmrLeafProof)
		}

		let commitment_hash = signed_commitment.commitment.hash();
		let validator_set_proof: Vec<ValidatorMerkleProof> = authority_set_proof
			.iter()
			.map(|data| ValidatorMerkleProof::decode(&mut &data[..]).unwrap_or_default())
			.collect();

		let max_mmr_leaf_by_authority_set_id = mmr::decode_mmr_leaves(mmr_leaves.to_vec())?
			.into_iter()
			.max_by(|x, y| x.beefy_next_authority_set.id.cmp(&y.beefy_next_authority_set.id))
			.ok_or(Error::Other("cannt find max mmr leaf".to_string()))?;

		self.in_process_state = Some(InProcessState {
			position: 0,
			commitment_hash,
			signed_commitment,
			validator_set_proof: validator_set_proof.to_vec(),
			validator_set: max_mmr_leaf_by_authority_set_id.beefy_next_authority_set,
		});

		Ok(())
	}

	pub fn complete_updating_state(&mut self, iterations: usize) -> Result<bool, Error> {
		let in_process_state =
			self.in_process_state.as_mut().ok_or(Error::MissingInProcessState)?;
		if in_process_state.position >= in_process_state.signed_commitment.signatures.len() {
			// discard the state
			self.in_process_state = None;
			return Ok(true)
		}
		let iterations = if in_process_state.position + iterations >
			in_process_state.signed_commitment.signatures.len()
		{
			in_process_state.signed_commitment.signatures.len() - in_process_state.position
		} else {
			iterations
		};
		let result = LightClient::verify_commitment_signatures(
			&in_process_state.commitment_hash,
			&in_process_state.signed_commitment.signatures,
			&self.validator_set.root,
			&in_process_state.validator_set_proof,
			in_process_state.position,
			iterations,
		);
		match result {
			Ok(_) => {
				in_process_state.position += iterations;
				if in_process_state.position >= in_process_state.signed_commitment.signatures.len()
				{
					// update the latest commitment, including mmr_root
					self.latest_commitment =
						Some(in_process_state.signed_commitment.commitment.clone());

					// update validator_set
					if in_process_state.validator_set.id > self.validator_set.id {
						self.validator_set = in_process_state.validator_set.clone();
					}
					// discard the state
					self.in_process_state = None;

					Ok(true)
				} else {
					Ok(false)
				}
			},
			Err(_) => {
				// discard the state
				self.in_process_state = None;

				Err(Error::InvalidSignature)
			},
		}
	}

	pub fn verify_solochain_messages(
		&self,
		messages: &[u8],
		header: &[u8],
		mmr_leaves: &[u8],
		mmr_proof: &[u8],
	) -> Result<(), Error> {
		let header = Header::decode(&mut &header[..]).map_err(|_| Error::CantDecodeHeader)?;
		let header_digest = header.get_other().ok_or(Error::DigestNotFound)?;

		let messages_hash = Keccak256::hash(messages);
		if messages_hash != header_digest[..] {
			return Err(Error::DigestNotMatch)
		}

		let mmr_root: [u8; 32] = self
			.latest_commitment
			.as_ref()
			.ok_or(Error::MissingLatestCommitment)?
			.payload
			.get_decoded(&MMR_ROOT_ID)
			.ok_or(Error::InvalidCommitmentPayload)?;
		let mmr_proof = mmr::MmrLeavesProof::try_from(mmr_proof.to_vec())?;

		let opaque_mmr_leaves: Vec<mmr::EncodableOpaqueLeaf> = Decode::decode(&mut &mmr_leaves[..])
			.map_err(|_| Error::Other("decode EncodableOpaqueLeaf vector failed".to_string()))?;
		let hash_leaves = opaque_mmr_leaves
			.into_iter()
			.map(|leaf| Keccak256::hash(&leaf.0))
			.collect::<Vec<Hash>>();

		let max_mmr_leaf_by_authority_set_id = mmr::decode_mmr_leaves(mmr_leaves.to_vec())?
			.into_iter()
			.max_by(|x, y| x.beefy_next_authority_set.id.cmp(&y.beefy_next_authority_set.id))
			.ok_or(Error::Other("cannt find max mmr leaf".to_string()))?;

		let header_hash = header.hash();
		// todo by davirian maybe have error
		if header_hash != max_mmr_leaf_by_authority_set_id.parent_number_and_hash.1 {
			return Err(Error::HeaderHashNotMatch)
		}

		let result = mmr::verify_leaf_proof(mmr_root, hash_leaves, mmr_proof)?;
		if !result {
			return Err(Error::InvalidMmrLeafProof)
		}
		Ok(())
	}

	pub fn verify_parachain_messages(&self) -> Result<(), Error> {
		Ok(())
	}

	fn verify_commitment_signatures(
		commitment_hash: &Hash,
		signatures: &[Option<Signature>],
		validator_set_root: &Hash,
		validator_set_proof: &[ValidatorMerkleProof],
		start_position: usize,
		interations: usize,
	) -> Result<(), Error> {
		let msg = libsecp256k1::Message::parse_slice(&commitment_hash[..])
			.or(Err(Error::InvalidMessage))?;
		for signature in signatures.iter().skip(start_position).take(interations).flatten() {
			let sig = libsecp256k1::Signature::parse_standard_slice(&signature.0[..64])
				.or(Err(Error::InvalidSignature))?;
			let recovery_id = libsecp256k1::RecoveryId::parse(signature.0[64])
				.or(Err(Error::InvalidRecoveryId))?;
			let validator = libsecp256k1::recover(&msg, &sig, &recovery_id)
				.or(Err(Error::WrongSignature))?
				.serialize()
				.to_vec();
			let validator_address = Keccak256::hash(&validator[1..])[12..].to_vec();
			let mut found = false;
			for proof in validator_set_proof.iter() {
				if validator_address == *proof.leaf {
					found = true;
					if !verify_proof::<Keccak256, _, _>(
						validator_set_root,
						proof.proof.clone(),
						proof.number_of_leaves as usize,
						proof.leaf_index as usize,
						&proof.leaf,
					) {
						return Err(Error::InvalidValidatorProof)
					}
					break
				}
			}
			if !found {
				return Err(Error::ValidatorNotFound)
			}
		}

		Ok(())
	}
	//
	pub fn get_latest_commitment(&self) -> Option<Commitment> {
		self.latest_commitment.as_ref().cloned()
	}
	//
	pub fn is_updating_state(&self) -> bool {
		self.in_process_state.is_some()
	}
}

#[cfg(test)]
mod tests {
	use super::*;
	use crate::commitment::Signature;
	use binary_merkle_tree::merkle_proof;
	use hex_literal::hex;

	#[test]
	fn recover_works() {
		let msg = libsecp256k1::Message::parse_slice(&hex!(
			"14f213146a362c397545659ac7795926514696ad49565972d64964040394482c"
		))
		.unwrap();
		let signature = Signature(hex!("3a481c251a7aa94b89e8160aa9073f74cc24570da13ec9f697a9a7c989943bed31b969b50c47675c11994fbdacb82707293976927922ec8c2124490e417af73300"));
		let sig = libsecp256k1::Signature::parse_standard_slice(&signature.0[..64]).unwrap();
		let public_key = libsecp256k1::recover(
			&msg,
			&sig,
			&libsecp256k1::RecoveryId::parse(signature.0[64]).unwrap(),
		)
		.unwrap();
		assert_eq!(
			public_key.serialize_compressed(),
			hex!("020a1091341fe5664bfa1782d5e04779689068c916b04cb365ec3153755684d9a1")
		);
	}

	#[test]
	fn verify_validator_set_proof_works() {
		let public_keys = vec![
			"020a1091341fe5664bfa1782d5e04779689068c916b04cb365ec3153755684d9a1", // Alice
			"0390084fdbf27d2b79d26a4f13f0ccd982cb755a661969143c37cbc49ef5b91f27", // Bob
			"0389411795514af1627765eceffcbd002719f031604fadd7d188e2dc585b4e1afb", // Charlie
			"03bc9d0ca094bd5b8b3225d7651eac5d18c1c04bf8ae8f8b263eebca4e1410ed0c", // Dave
			"031d10105e323c4afce225208f71a6441ee327a65b9e646e772500c74d31f669aa", // Eve
		];

		let leaves = public_keys
			.into_iter()
			.map(|leaf| beefy_ecdsa_to_ethereum(&hex::decode(leaf).unwrap()))
			.collect::<Vec<_>>();

		let validator_merkle_proof = (0..5usize).fold(vec![], |mut result, idx| {
			let merkle_proof: binary_merkle_tree::MerkleProof<Hash, Vec<u8>> =
				binary_merkle_tree::merkle_proof::<Keccak256, _, _>(leaves.clone(), idx);
			result.push(merkle_proof);
			result
		});

		for proof in validator_merkle_proof {
			assert!(verify_proof::<Keccak256, _, _>(
				&proof.root,
				proof.proof,
				proof.number_of_leaves,
				proof.leaf_index,
				&proof.leaf,
			));
		}
	}

	#[test]
	fn should_generate_and_verify_proof_large() {
		let mut data = vec![];
		for i in 1..16 {
			for c in 'a'..='z' {
				if c as usize % i != 0 {
					data.push(c.to_string());
				}
			}

			for l in 0..data.len() {
				// when
				let proof = merkle_proof::<Keccak256, _, _>(data.clone(), l);
				// then
				assert!(verify_proof::<Keccak256, _, _>(
					&proof.root,
					proof.proof,
					data.len(),
					proof.leaf_index,
					&proof.leaf
				));
			}
		}
	}

	#[test]
	fn should_generate_and_verify_proof_on_test_data() {
		let addresses = vec![
			"0x9aF1Ca5941148eB6A3e9b9C741b69738292C533f",
			"0xDD6ca953fddA25c496165D9040F7F77f75B75002",
			"0x60e9C47B64Bc1C7C906E891255EaEC19123E7F42",
			"0xfa4859480Aa6D899858DE54334d2911E01C070df",
			"0x19B9b128470584F7209eEf65B69F3624549Abe6d",
			"0xC436aC1f261802C4494504A11fc2926C726cB83b",
			"0xc304C8C2c12522F78aD1E28dD86b9947D7744bd0",
			"0xDa0C2Cba6e832E55dE89cF4033affc90CC147352",
			"0xf850Fd22c96e3501Aad4CDCBf38E4AEC95622411",
			"0x684918D4387CEb5E7eda969042f036E226E50642",
			"0x963F0A1bFbb6813C0AC88FcDe6ceB96EA634A595",
			"0x39B38ad74b8bCc5CE564f7a27Ac19037A95B6099",
			"0xC2Dec7Fdd1fef3ee95aD88EC8F3Cd5bd4065f3C7",
			"0x9E311f05c2b6A43C2CCF16fB2209491BaBc2ec01",
			"0x927607C30eCE4Ef274e250d0bf414d4a210b16f0",
			"0x98882bcf85E1E2DFF780D0eB360678C1cf443266",
			"0xFBb50191cd0662049E7C4EE32830a4Cc9B353047",
			"0x963854fc2C358c48C3F9F0A598B9572c581B8DEF",
			"0xF9D7Bc222cF6e3e07bF66711e6f409E51aB75292",
			"0xF2E3fd32D063F8bBAcB9e6Ea8101C2edd899AFe6",
			"0x407a5b9047B76E8668570120A96d580589fd1325",
			"0xEAD9726FAFB900A07dAd24a43AE941d2eFDD6E97",
			"0x42f5C8D9384034A9030313B51125C32a526b6ee8",
			"0x158fD2529Bc4116570Eb7C80CC76FEf33ad5eD95",
			"0x0A436EE2E4dEF3383Cf4546d4278326Ccc82514E",
			"0x34229A215db8FeaC93Caf8B5B255e3c6eA51d855",
			"0xEb3B7CF8B1840242CB98A732BA464a17D00b5dDF",
			"0x2079692bf9ab2d6dc7D79BBDdEE71611E9aA3B72",
			"0x46e2A67e5d450e2Cf7317779f8274a2a630f3C9B",
			"0xA7Ece4A5390DAB18D08201aE18800375caD78aab",
			"0x15E1c0D24D62057Bf082Cb2253dA11Ef0d469570",
			"0xADDEF4C9b5687Eb1F7E55F2251916200A3598878",
			"0xe0B16Fb96F936035db2b5A68EB37D470fED2f013",
			"0x0c9A84993feaa779ae21E39F9793d09e6b69B62D",
			"0x3bc4D5148906F70F0A7D1e2756572655fd8b7B34",
			"0xFf4675C26903D5319795cbd3a44b109E7DDD9fDe",
			"0xCec4450569A8945C6D2Aba0045e4339030128a92",
			"0x85f0584B10950E421A32F471635b424063FD8405",
			"0xb38bEe7Bdc0bC43c096e206EFdFEad63869929E3",
			"0xc9609466274Fef19D0e58E1Ee3b321D5C141067E",
			"0xa08EA868cF75268E7401021E9f945BAe73872ecc",
			"0x67C9Cb1A29E964Fe87Ff669735cf7eb87f6868fE",
			"0x1B6BEF636aFcdd6085cD4455BbcC93796A12F6E2",
			"0x46B37b243E09540b55cF91C333188e7D5FD786dD",
			"0x8E719E272f62Fa97da93CF9C941F5e53AA09e44a",
			"0xa511B7E7DB9cb24AD5c89fBb6032C7a9c2EfA0a5",
			"0x4D11FDcAeD335d839132AD450B02af974A3A66f8",
			"0xB8cf790a5090E709B4619E1F335317114294E17E",
			"0x7f0f57eA064A83210Cafd3a536866ffD2C5eDCB3",
			"0xC03C848A4521356EF800e399D889e9c2A25D1f9E",
			"0xC6b03DF05cb686D933DD31fCa5A993bF823dc4FE",
			"0x58611696b6a8102cf95A32c25612E4cEF32b910F",
			"0x2ed4bC7197AEF13560F6771D930Bf907772DE3CE",
			"0x3C5E58f334306be029B0e47e119b8977B2639eb4",
			"0x288646a1a4FeeC560B349d210263c609aDF649a6",
			"0xb4F4981E0d027Dc2B3c86afA0D0fC03d317e83C0",
			"0xaAE4A87F8058feDA3971f9DEd639Ec9189aA2500",
			"0x355069DA35E598913d8736E5B8340527099960b8",
			"0x3cf5A0F274cd243C0A186d9fCBdADad089821B93",
			"0xca55155dCc4591538A8A0ca322a56EB0E4aD03C4",
			"0xE824D0268366ec5C4F23652b8eD70D552B1F2b8B",
			"0x84C3e9B25AE8a9b39FF5E331F9A597F2DCf27Ca9",
			"0xcA0018e278751De10d26539915d9c7E7503432FE",
			"0xf13077dE6191D6c1509ac7E088b8BE7Fe656c28b",
			"0x7a6bcA1ec9Db506e47ac6FD86D001c2aBc59C531",
			"0xeA7f9A2A9dd6Ba9bc93ca615C3Ddf26973146911",
			"0x8D0d8577e16F8731d4F8712BAbFa97aF4c453458",
			"0xB7a7855629dF104246997e9ACa0E6510df75d0ea",
			"0x5C1009BDC70b0C8Ab2e5a53931672ab448C17c89",
			"0x40B47D1AfefEF5eF41e0789F0285DE7b1C31631C",
			"0x5086933d549cEcEB20652CE00973703CF10Da373",
			"0xeb364f6FE356882F92ae9314fa96116Cf65F47d8",
			"0xdC4D31516A416cEf533C01a92D9a04bbdb85EE67",
			"0x9b36E086E5A274332AFd3D8509e12ca5F6af918d",
			"0xBC26394fF36e1673aE0608ce91A53B9768aD0D76",
			"0x81B5AB400be9e563fA476c100BE898C09966426c",
			"0x9d93C8ae5793054D28278A5DE6d4653EC79e90FE",
			"0x3B8E75804F71e121008991E3177fc942b6c28F50",
			"0xC6Eb5886eB43dD473f5BB4e21e56E08dA464D9B4",
			"0xfdf1277b71A73c813cD0e1a94B800f4B1Db66DBE",
			"0xc2ff2cCc98971556670e287Ff0CC39DA795231ad",
			"0x76b7E1473f0D0A87E9B4a14E2B179266802740f5",
			"0xA7Bc965660a6EF4687CCa4F69A97563163A3C2Ef",
			"0xB9C2b47888B9F8f7D03dC1de83F3F55E738CebD3",
			"0xEd400162E6Dd6bD2271728FFb04176bF770De94a",
			"0xE3E8331156700339142189B6E555DCb2c0962750",
			"0xbf62e342Bc7706a448EdD52AE871d9C4497A53b1",
			"0xb9d7A1A111eed75714a0AcD2dd467E872eE6B03D",
			"0x03942919DFD0383b8c574AB8A701d89fd4bfA69D",
			"0x0Ef4C92355D3c8c7050DFeb319790EFCcBE6fe9e",
			"0xA6895a3cf0C60212a73B3891948ACEcF1753f25E",
			"0x0Ed509239DB59ef3503ded3d31013C983d52803A",
			"0xc4CE8abD123BfAFc4deFf37c7D11DeCd5c350EE4",
			"0x4A4Bf59f7038eDcd8597004f35d7Ee24a7Bdd2d3",
			"0x5769E8e8A2656b5ed6b6e6fa2a2bFAeaf970BB87",
			"0xf9E15cCE181332F4F57386687c1776b66C377060",
			"0xc98f8d4843D56a46C21171900d3eE538Cc74dbb5",
			"0x3605965B47544Ce4302b988788B8195601AE4dEd",
			"0xe993BDfdcAac2e65018efeE0F69A12678031c71d",
			"0x274fDf8801385D3FAc954BCc1446Af45f5a8304c",
			"0xBFb3f476fcD6429F4a475bA23cEFdDdd85c6b964",
			"0x806cD16588Fe812ae740e931f95A289aFb4a4B50",
			"0xa89488CE3bD9C25C3aF797D1bbE6CA689De79d81",
			"0xd412f1AfAcf0Ebf3Cd324593A231Fc74CC488B12",
			"0xd1f715b2D7951d54bc31210BbD41852D9BF98Ed1",
			"0xf65aD707c344171F467b2ADba3d14f312219cE23",
			"0x2971a4b242e9566dEF7bcdB7347f5E484E11919B",
			"0x12b113D6827E07E7D426649fBd605f427da52314",
			"0x1c6CA45171CDb9856A6C9Dba9c5F1216913C1e97",
			"0x11cC6ee1d74963Db23294FCE1E3e0A0555779CeA",
			"0x8Aa1C721255CDC8F895E4E4c782D86726b068667",
			"0xA2cDC1f37510814485129aC6310b22dF04e9Bbf0",
			"0xCf531b71d388EB3f5889F1f78E0d77f6fb109767",
			"0xBe703e3545B2510979A0cb0C440C0Fba55c6dCB5",
			"0x30a35886F989db39c797D8C93880180Fdd71b0c8",
			"0x1071370D981F60c47A9Cd27ac0A61873a372cBB2",
			"0x3515d74A11e0Cb65F0F46cB70ecf91dD1712daaa",
			"0x50500a3c2b7b1229c6884505D00ac6Be29Aecd0C",
			"0x9A223c2a11D4FD3585103B21B161a2B771aDA3d1",
			"0xd7218df03AD0907e6c08E707B15d9BD14285e657",
			"0x76CfD72eF5f93D1a44aD1F80856797fBE060c70a",
			"0x44d093cB745944991EFF5cBa151AA6602d6f5420",
			"0x626516DfF43bf09A71eb6fd1510E124F96ED0Cde",
			"0x6530824632dfe099304E2DC5701cA99E6d031E08",
			"0x57e6c423d6a7607160d6379A0c335025A14DaFC0",
			"0x3966D4AD461Ef150E0B10163C81E79b9029E69c3",
			"0xF608aCfd0C286E23721a3c347b2b65039f6690F1",
			"0xbfB8FAac31A25646681936977837f7740fCd0072",
			"0xd80aa634a623a7ED1F069a1a3A28a173061705c7",
			"0x9122a77B36363e24e12E1E2D73F87b32926D3dF5",
			"0x62562f0d1cD31315bCCf176049B6279B2bfc39C2",
			"0x48aBF7A2a7119e5675059E27a7082ba7F38498b2",
			"0xb4596983AB9A9166b29517acD634415807569e5F",
			"0x52519D16E20BC8f5E96Da6d736963e85b2adA118",
			"0x7663893C3dC0850EfC5391f5E5887eD723e51B83",
			"0x5FF323a29bCC3B5b4B107e177EccEF4272959e61",
			"0xee6e499AdDf4364D75c05D50d9344e9daA5A9AdF",
			"0x1631b0BD31fF904aD67dD58994C6C2051CDe4E75",
			"0xbc208e9723D44B9811C428f6A55722a26204eEF2",
			"0xe76103a222Ee2C7Cf05B580858CEe625C4dc00E1",
			"0xC71Bb2DBC51760f4fc2D46D84464410760971B8a",
			"0xB4C18811e6BFe564D69E12c224FFc57351f7a7ff",
			"0xD11DB0F5b41061A887cB7eE9c8711438844C298A",
			"0xB931269934A3D4432c084bAAc3d0de8143199F4f",
			"0x070037cc85C761946ec43ea2b8A2d5729908A2a1",
			"0x2E34aa8C95Ffdbb37f14dCfBcA69291c55Ba48DE",
			"0x052D93e8d9220787c31d6D83f87eC7dB088E998f",
			"0x498dAC6C69b8b9ad645217050054840f1D91D029",
			"0xE4F7D60f9d84301e1fFFd01385a585F3A11F8E89",
			"0xEa637992f30eA06460732EDCBaCDa89355c2a107",
			"0x4960d8Da07c27CB6Be48a79B96dD70657c57a6bF",
			"0x7e471A003C8C9fdc8789Ded9C3dbe371d8aa0329",
			"0xd24265Cc10eecb9e8d355CCc0dE4b11C556E74D7",
			"0xDE59C8f7557Af779674f41CA2cA855d571018690",
			"0x2fA8A6b3b6226d8efC9d8f6EBDc73Ca33DDcA4d8",
			"0xe44102664c6c2024673Ff07DFe66E187Db77c65f",
			"0x94E3f4f90a5f7CBF2cc2623e66B8583248F01022",
			"0x0383EdBbc21D73DEd039E9C1Ff6bf56017b4CC40",
			"0x64C3E49898B88d1E0f0d02DA23E0c00A2Cd0cA99",
			"0xF4ccfB67b938d82B70bAb20975acFAe402E812E1",
			"0x4f9ee5829e9852E32E7BC154D02c91D8E203e074",
			"0xb006312eF9713463bB33D22De60444Ba95609f6B",
			"0x7Cbe76ef69B52110DDb2e3b441C04dDb11D63248",
			"0x70ADEEa65488F439392B869b1Df7241EF317e221",
			"0x64C0bf8AA36Ba590477585Bc0D2BDa7970769463",
			"0xA4cDc98593CE52d01Fe5Ca47CB3dA5320e0D7592",
			"0xc26B34D375533fFc4c5276282Fa5D660F3d8cbcB",
		];
		let root: [u8; 32] = array_bytes::hex2array_unchecked(
			"7b2c6eebec6e85b2e272325a11c31af71df52bc0534d2d4f903e0ced191f022e",
		);

		let data = addresses.into_iter().map(array_bytes::hex2bytes_unchecked).collect::<Vec<_>>();

		for l in 0..data.len() {
			// when
			let proof = merkle_proof::<Keccak256, _, _>(data.clone(), l);
			assert_eq!(
				array_bytes::bytes2hex("", proof.root.as_ref()),
				array_bytes::bytes2hex("", root.as_ref())
			);
			assert_eq!(proof.leaf_index, l);
			assert_eq!(&proof.leaf, &data[l]);

			// then
			assert!(verify_proof::<Keccak256, _, _>(
				&proof.root,
				proof.proof,
				data.len(),
				proof.leaf_index,
				&proof.leaf
			));
		}

		let proof = merkle_proof::<Keccak256, _, _>(data.clone(), data.len() - 1);

		assert_eq!(
			proof,
			MerkleProof {
				root,
				proof: vec![
					array_bytes::hex2array_unchecked(
						"340bcb1d49b2d82802ddbcf5b85043edb3427b65d09d7f758fbc76932ad2da2f"
					),
					array_bytes::hex2array_unchecked(
						"ba0580e5bd530bc93d61276df7969fb5b4ae8f1864b4a28c280249575198ff1f"
					),
					array_bytes::hex2array_unchecked(
						"1fad92ed8d0504ef6c0231bbbeeda960a40693f297c64e87b582beb92ecfb00f"
					),
					array_bytes::hex2array_unchecked(
						"0b84c852cbcf839d562d826fd935e1b37975ccaa419e1def8d219df4b83dcbf4"
					),
				],
				number_of_leaves: data.len(),
				leaf_index: data.len() - 1,
				leaf: array_bytes::hex2array_unchecked::<20>(
					"c26B34D375533fFc4c5276282Fa5D660F3d8cbcB"
				)
				.to_vec(),
			}
		);
	}

	#[test]
	fn test_generate_validator_merkle_proof() {
		let public_keys = vec![
			"020a1091341fe5664bfa1782d5e04779689068c916b04cb365ec3153755684d9a1", // Alice
			"0390084fdbf27d2b79d26a4f13f0ccd982cb755a661969143c37cbc49ef5b91f27", // Bob
			"0389411795514af1627765eceffcbd002719f031604fadd7d188e2dc585b4e1afb", // Charlie
			"03bc9d0ca094bd5b8b3225d7651eac5d18c1c04bf8ae8f8b263eebca4e1410ed0c", // Dave
			"031d10105e323c4afce225208f71a6441ee327a65b9e646e772500c74d31f669aa", // Eve
		];

		let leaves = public_keys
			.into_iter()
			.map(|leaf| beefy_ecdsa_to_ethereum(&hex::decode(leaf).unwrap()))
			.collect::<Vec<_>>();

		let validator_merkle_proof = (0..5usize).fold(vec![], |mut result, idx| {
			let merkle_proof: binary_merkle_tree::MerkleProof<Hash, Vec<u8>> =
				binary_merkle_tree::merkle_proof::<Keccak256, _, _>(leaves.clone(), idx);
			result.push(merkle_proof);
			result
		});
		println!("validator merkle proof : {validator_merkle_proof:?}");
	}

	#[test]
	fn test_hex_and_hex_literal() {
		let left =
			hex_literal::hex!("020a1091341fe5664bfa1782d5e04779689068c916b04cb365ec3153755684d9a1")
				.to_vec();
		let right =
			hex::decode("020a1091341fe5664bfa1782d5e04779689068c916b04cb365ec3153755684d9a1")
				.unwrap();
		assert_eq!(left, right);
	}
}<|MERGE_RESOLUTION|>--- conflicted
+++ resolved
@@ -16,14 +16,8 @@
 };
 use hash_db::Hasher;
 use header::Header;
-<<<<<<< HEAD
-
-use validator_set::BeefyNextAuthoritySet;
-
-=======
 use validator_set::{BeefyNextAuthoritySet, ValidatorSetId};
 
->>>>>>> 93b87a57
 pub use binary_merkle_tree::MerkleProof;
 
 pub mod commitment;
@@ -42,70 +36,6 @@
 ///
 /// The size is restricted to 32 bytes to allow for a more optimised implementation.
 pub type Hash = [u8; 32];
-<<<<<<< HEAD
-=======
-
-#[derive(Debug, PartialEq, Eq)]
-pub enum Error {
-	/// [Commitment] can't be imported, cause it's signed by either past or future validator set.
-	InvalidValidatorSetId { expected: ValidatorSetId, got: ValidatorSetId },
-	/// [Commitment] can't be imported, cause it's a set transition block and the proof is missing.
-	InvalidValidatorProof,
-	/// There are too many signatures in the commitment - more than validators.
-	InvalidNumberOfSignatures {
-		/// Number of validators in the set.
-		expected: usize,
-		/// Numbers of signatures in the commitment.
-		got: usize,
-	},
-	/// [SignedCommitment] doesn't have enough valid signatures.
-	NotEnoughValidSignatures { expected: usize, got: usize, valid: Option<usize> },
-	/// Next validator set has not been provided by any of the previous commitments.
-	MissingNextValidatorSetData,
-	/// Couldn't verify the proof against MMR root of the latest commitment.
-	InvalidMmrProof,
-	///
-	InvalidSignature,
-	///
-	InvalidMessage,
-	///
-	InvalidVersionedFinalityProof,
-	///
-	InvalidValidatorMerkleProof,
-	///
-	InvalidCommitmentPayload,
-	///
-	InvalidRecoveryId,
-	///
-	WrongSignature,
-	///
-	InvalidMmrLeafProof,
-	///
-	DigestNotFound,
-	///
-	DigestNotMatch,
-	///
-	HeaderHashNotMatch,
-	///
-	CantDecodeHeader,
-	///
-	CantDecodeMmrLeaf,
-	///
-	CantDecodeMmrProof,
-	///
-	MissingLatestCommitment,
-	///
-	CommitmentAlreadyUpdated,
-	///
-	ValidatorNotFound,
-	///
-	MissingInProcessState,
-	///
-	MmrVerifyErr(mmr_lib::Error),
-	/// other
-	Other(String),
-}
->>>>>>> 93b87a57
 
 /// Convert BEEFY secp256k1 public keys into Ethereum addresses
 pub fn beefy_ecdsa_to_ethereum(compressed_key: &[u8]) -> Vec<u8> {
