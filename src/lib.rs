#![cfg_attr(not(feature = "std"), no_std)]
#![allow(clippy::unnecessary_cast)]

#[cfg(not(feature = "std"))]
extern crate alloc;

#[cfg(not(feature = "std"))]
use alloc::string::String;
#[cfg(not(feature = "std"))]
use alloc::vec::Vec;

use beefy_merkle_tree::{merkle_root, verify_proof, Keccak256};
use borsh::{BorshDeserialize, BorshSerialize};
use codec::Decode;
use commitment::{
	known_payload_ids::MMR_ROOT_ID, Commitment, Signature, SignedCommitment, VersionedFinalityProof,
};
use header::Header;
use mmr::MmrLeaf;
use validator_set::{BeefyNextAuthoritySet, ValidatorSetId};

pub use beefy_merkle_tree::{Hash, MerkleProof};

pub mod commitment;
pub mod header;
pub mod mmr;
pub mod simplified_mmr;
pub mod validator_set;

pub use commitment::BeefyPayloadId;

#[derive(Debug, PartialEq, Eq)]
pub enum Error {
	/// [Commitment] can't be imported, cause it's signed by either past or future validator set.
	InvalidValidatorSetId { expected: ValidatorSetId, got: ValidatorSetId },
	/// [Commitment] can't be imported, cause it's a set transition block and the proof is missing.
	InvalidValidatorProof,
	/// There are too many signatures in the commitment - more than validators.
	InvalidNumberOfSignatures {
		/// Number of validators in the set.
		expected: usize,
		/// Numbers of signatures in the commitment.
		got: usize,
	},
	/// [SignedCommitment] doesn't have enough valid signatures.
	NotEnoughValidSignatures { expected: usize, got: usize, valid: Option<usize> },
	/// Next validator set has not been provided by any of the previous commitments.
	MissingNextValidatorSetData,
	/// Couldn't verify the proof against MMR root of the latest commitment.
	InvalidMmrProof,
	///
	InvalidSignature,
	///
	InvalidMessage,
	///
	InvalidVersionedFinalityProof,
	///
	InvalidCommitmentPayload,
	///
	InvalidRecoveryId,
	///
	WrongSignature,
	///
	InvalidMmrLeafProof,
	///
	DigestNotFound,
	///
	DigestNotMatch,
	///
	HeaderHashNotMatch,
	///
	CantDecodeHeader,
	///
	CantDecodeMmrLeaf,
	///
	CantDecodeMmrProof,
	///
	MissingLatestCommitment,
	///
	CommitmentAlreadyUpdated,
	///
	ValidatorNotFound,
	///
	MissingInProcessState,
}

/// Convert BEEFY secp256k1 public keys into Ethereum addresses
pub fn beefy_ecdsa_to_ethereum(compressed_key: &[u8]) -> Vec<u8> {
	libsecp256k1::PublicKey::parse_slice(
		compressed_key,
		Some(libsecp256k1::PublicKeyFormat::Compressed),
	)
	// uncompress the key
	.map(|pub_key| pub_key.serialize().to_vec())
	// now convert to ETH address
	.map(|uncompressed| Keccak256::hash(&uncompressed[1..])[12..].to_vec())
	.unwrap_or_default()
}

#[derive(Debug, Default, Clone, PartialEq, Eq, BorshDeserialize, BorshSerialize)]
pub struct ValidatorMerkleProof {
	/// Proof items (does not contain the leaf hash, nor the root obviously).
	///
	/// This vec contains all inner node hashes necessary to reconstruct the root hash given the
	/// leaf hash.
	pub proof: Vec<Hash>,
	/// Number of leaves in the original tree.
	///
	/// This is needed to detect a case where we have an odd number of leaves that "get promoted"
	/// to upper layers.
	pub number_of_leaves: usize,
	/// Index of the leaf the proof is for (0-based).
	pub leaf_index: usize,
	/// Leaf content.
	pub leaf: Vec<u8>,
}

#[derive(Debug, BorshDeserialize, BorshSerialize)]
pub struct InProcessState {
	pub position: usize,
	commitment_hash: Hash,
	signed_commitment: SignedCommitment,
	validator_proofs: Vec<ValidatorMerkleProof>,
	validator_set: BeefyNextAuthoritySet,
}

#[derive(Debug, Default, BorshDeserialize, BorshSerialize)]
pub struct LightClient {
	pub latest_commitment: Option<Commitment>,
	pub validator_set: BeefyNextAuthoritySet,
	pub in_process_state: Option<InProcessState>,
}

impl LightClient {
	// Initialize light client using the BeefyId of the initial validator set.
	pub fn new(initial_public_keys: Vec<String>) -> Self {
		let initial_public_keys: Vec<Vec<u8>> = initial_public_keys
			.into_iter()
			.map(|hex_str| {
				hex::decode(&hex_str[2..])
					.map(|compressed_key| beefy_ecdsa_to_ethereum(&compressed_key))
					.unwrap_or_default()
			})
			.collect();

		Self {
			latest_commitment: None,
			validator_set: BeefyNextAuthoritySet {
				id: 0,
				len: initial_public_keys.len() as u32,
				root: merkle_root::<Keccak256, _, _>(initial_public_keys),
			},
			in_process_state: None,
		}
	}

<<<<<<< HEAD
	fn verify_mmr_leaf(
		&self,
		signed_commitment: &[u8],
		mmr_leaf: &[u8],
		mmr_proof: &[u8],
	) -> Result<(MmrLeaf, SignedCommitment), Error> {
		// Deserlized vector<u8> signed_commitment to SignedCommitment
		let signed_commitment = SignedCommitment::decode(&mut &signed_commitment[..])
			.map_err(|_| Error::InvalidSignedCommitment)?;
=======
impl LightClient {
	// Import a signed commitment and update the state of light client.
	pub fn update_state(
		&mut self,
		versioned_finality_proof: &[u8],
		validator_proofs: &[ValidatorMerkleProof],
		mmr_leaf: &[u8],
		mmr_proof: &[u8],
	) -> Result<(), Error> {
		let VersionedFinalityProof::V1(signed_commitment) =
			VersionedFinalityProof::decode(&mut &versioned_finality_proof[..])
				.map_err(|_| Error::InvalidVersionedFinalityProof)?;
>>>>>>> fba8bc13

		// check LightClient's latest commitment with signed commitment
		// if LightClient's commitment `>` SignedCommitment's commitment
		// LightClient'a Commitment have already updated(Error::COmmitmentAlreadyUpdated)
		if let Some(latest_commitment) = &self.latest_commitment {
			if signed_commitment.commitment <= *latest_commitment {
				return Err(Error::CommitmentAlreadyUpdated)
			}
		}

		// Get all signature from signed_commitment
		let signatures_count =
			signed_commitment.signatures.iter().filter(|&sig| sig.is_some()).count();
		// Compatr LightClient's validator set length with Signatures Count
		// signatures length `<` a half of LightClient's validator set length
		// will report this error(InvalidNumberOfSignatures)
		if signatures_count < (self.validator_set.len / 2) as usize {
			return Err(Error::InvalidNumberOfSignatures {
				expected: (self.validator_set.len / 2) as usize,
				got: signatures_count,
			})
		}

		// get mmr root from commitment palyload
		let mmr_root: [u8; 32] = signed_commitment
			.commitment
			.clone()
			.payload
			.get_decoded(&MMR_ROOT_ID)
			.ok_or(Error::InvalidCommitmentPayload)?;
		// Deserlized MmrLeafProof from mmr_proof(Vector<u8>)
		let mmr_proof = mmr::MmrLeafProof::decode(&mut &mmr_proof[..])
			.map_err(|_| Error::CantDecodeMmrProof)?;
		// Deserlized MmrLeaf from mmr_leaf(Vector<u8>)
		let mmr_leaf: Vec<u8> =
			Decode::decode(&mut &mmr_leaf[..]).map_err(|_| Error::CantDecodeMmrLeaf)?;
		let mmr_leaf_hash = Keccak256::hash(&mmr_leaf[..]);
		let mmr_leaf: MmrLeaf =
			Decode::decode(&mut &*mmr_leaf).map_err(|_| Error::CantDecodeMmrLeaf)?;
		// verify mmr_leaf used by mmr_root and mmr_hash
		let result = mmr::verify_leaf_proof(mmr_root, mmr_leaf_hash, mmr_proof)?;
		if !result {
			return Err(Error::InvalidMmrLeafProof)
		}

		Ok((mmr_leaf, signed_commitment))
	}

	fn verify_mmr_lef_with_verify_commitment_and_signature(
		&self,
		signed_commitment: &[u8],
		validator_proofs: &[ValidatorMerkleProof],
		mmr_leaf: &[u8],
		mmr_proof: &[u8],
	) -> Result<(MmrLeaf, SignedCommitment), Error> {
		let (mmr_leaf, signed_commitment) =
			self.verify_mmr_leaf(signed_commitment, mmr_leaf, mmr_proof)?;
		let SignedCommitment { commitment, signatures } = signed_commitment.clone();
		let commitment_hash = commitment.hash();
		// verify commitment and signatures
		LightClient::verify_commitment_signatures(
			&commitment_hash,
			&signatures,
			&self.validator_set.root,
			validator_proofs,
			0,
			signatures.len(),
		)?;

		Ok((mmr_leaf, signed_commitment))
	}

	// Import a signed commitment and update the state of light client.
	pub fn update_state(
		&mut self,
		signed_commitment: &[u8],
		validator_proofs: &[ValidatorMerkleProof],
		mmr_leaf: &[u8],
		mmr_proof: &[u8],
	) -> Result<(), Error> {
		let (mmr_leaf, signed_commitment) = self
			.verify_mmr_lef_with_verify_commitment_and_signature(
				signed_commitment,
				validator_proofs,
				mmr_leaf,
				mmr_proof,
			)?;

		// update the latest commitment, including mmr_root
		self.latest_commitment = Some(signed_commitment.commitment);

		// update validator_set
		if mmr_leaf.beefy_next_authority_set.id > self.validator_set.id {
			self.validator_set = mmr_leaf.beefy_next_authority_set;
		}

		Ok(())
	}

	// Import a signed commitment and verify signatures in multiple steps.
	pub fn start_updating_state(
		&mut self,
		versioned_finality_proof: &[u8],
		validator_proofs: &[ValidatorMerkleProof],
		mmr_leaf: &[u8],
		mmr_proof: &[u8],
	) -> Result<(), Error> {
<<<<<<< HEAD
		let (mmr_leaf, signed_commitment) =
			self.verify_mmr_leaf(signed_commitment, mmr_leaf, mmr_proof)?;
=======
		let VersionedFinalityProof::V1(signed_commitment) =
			VersionedFinalityProof::decode(&mut &versioned_finality_proof[..])
				.map_err(|_| Error::InvalidVersionedFinalityProof)?;

		if let Some(latest_commitment) = &self.latest_commitment {
			if signed_commitment.commitment <= *latest_commitment {
				return Err(Error::CommitmentAlreadyUpdated)
			}
		}

		let signatures_count =
			signed_commitment.signatures.iter().filter(|&sig| sig.is_some()).count();
		if signatures_count < (self.validator_set.len / 2) as usize {
			return Err(Error::InvalidNumberOfSignatures {
				expected: (self.validator_set.len / 2) as usize,
				got: signatures_count,
			})
		}

		let mmr_root: [u8; 32] = signed_commitment
			.commitment
			.payload
			.get_decoded(&MMR_ROOT_ID)
			.ok_or(Error::InvalidCommitmentPayload)?;
		let mmr_proof = mmr::MmrLeafProof::decode(&mut &mmr_proof[..])
			.map_err(|_| Error::CantDecodeMmrProof)?;
		let mmr_leaf: Vec<u8> =
			Decode::decode(&mut &mmr_leaf[..]).map_err(|_| Error::CantDecodeMmrLeaf)?;
		let mmr_leaf_hash = Keccak256::hash(&mmr_leaf[..]);
		let mmr_leaf: MmrLeaf =
			Decode::decode(&mut &*mmr_leaf).map_err(|_| Error::CantDecodeMmrLeaf)?;
		let result = mmr::verify_leaf_proof(mmr_root, mmr_leaf_hash, mmr_proof)?;
		if !result {
			return Err(Error::InvalidMmrLeafProof)
		}
>>>>>>> fba8bc13

		let commitment_hash = signed_commitment.commitment.hash();

		self.in_process_state = Some(InProcessState {
			position: 0,
			commitment_hash,
			signed_commitment,
			validator_proofs: validator_proofs.to_vec(),
			validator_set: mmr_leaf.beefy_next_authority_set,
		});

		Ok(())
	}

	pub fn complete_updating_state(&mut self, iterations: usize) -> Result<bool, Error> {
		let in_process_state =
			self.in_process_state.as_mut().ok_or(Error::MissingInProcessState)?;
		if in_process_state.position >= in_process_state.signed_commitment.signatures.len() {
			// discard the state
			self.in_process_state = None;
			return Ok(true)
		}
		let iterations = if in_process_state.position + iterations >
			in_process_state.signed_commitment.signatures.len()
		{
			in_process_state.signed_commitment.signatures.len() - in_process_state.position
		} else {
			iterations
		};
		let result = LightClient::verify_commitment_signatures(
			&in_process_state.commitment_hash,
			&in_process_state.signed_commitment.signatures,
			&self.validator_set.root,
			&in_process_state.validator_proofs,
			in_process_state.position,
			iterations,
		);
		match result {
			Ok(_) => {
				in_process_state.position += iterations;
				if in_process_state.position >= in_process_state.signed_commitment.signatures.len()
				{
					// update the latest commitment, including mmr_root
					self.latest_commitment =
						Some(in_process_state.signed_commitment.commitment.clone());

					// update validator_set
					if in_process_state.validator_set.id > self.validator_set.id {
						self.validator_set = in_process_state.validator_set.clone();
					}
					// discard the state
					self.in_process_state = None;

					Ok(true)
				} else {
					Ok(false)
				}
			},
			Err(_) => {
				// discard the state
				self.in_process_state = None;

				Err(Error::InvalidSignature)
			},
		}
	}

	pub fn verify_solochain_messages(
		&self,
		messages: &[u8],
		header: &[u8],
		mmr_leaf: &[u8],
		mmr_proof: &[u8],
	) -> Result<(), Error> {
		let header = Header::decode(&mut &header[..]).map_err(|_| Error::CantDecodeHeader)?;
		let header_digest = header.get_other().ok_or(Error::DigestNotFound)?;

		let messages_hash = Keccak256::hash(messages);
		if messages_hash != header_digest[..] {
			return Err(Error::DigestNotMatch)
		}

		let mmr_root: [u8; 32] = self
			.latest_commitment
			.as_ref()
			.ok_or(Error::MissingLatestCommitment)?
			.payload
			.get_decoded(&MMR_ROOT_ID)
			.ok_or(Error::InvalidCommitmentPayload)?;
		let mmr_proof = mmr::MmrLeafProof::decode(&mut &mmr_proof[..])
			.map_err(|_| Error::CantDecodeMmrProof)?;
		let mmr_leaf: Vec<u8> =
			Decode::decode(&mut &mmr_leaf[..]).map_err(|_| Error::CantDecodeMmrLeaf)?;
		let mmr_leaf_hash = Keccak256::hash(&mmr_leaf[..]);
		let mmr_leaf: MmrLeaf =
			Decode::decode(&mut &*mmr_leaf).map_err(|_| Error::CantDecodeMmrLeaf)?;

		let header_hash = header.hash();
		if header_hash != mmr_leaf.parent_number_and_hash.1 {
			return Err(Error::HeaderHashNotMatch)
		}

		let result = mmr::verify_leaf_proof(mmr_root, mmr_leaf_hash, mmr_proof)?;
		if !result {
			return Err(Error::InvalidMmrLeafProof)
		}
		Ok(())
	}

	pub fn verify_parachain_messages(&self) -> Result<(), Error> {
		Ok(())
	}

	fn verify_commitment_signatures(
		commitment_hash: &Hash,
		signatures: &[Option<Signature>],
		validator_set_root: &Hash,
		validator_proofs: &[ValidatorMerkleProof],
		start_position: usize,
		interations: usize,
	) -> Result<(), Error> {
		let msg = libsecp256k1::Message::parse_slice(&commitment_hash[..])
			.or(Err(Error::InvalidMessage))?;
		for signature in signatures.iter().skip(start_position).take(interations).flatten() {
			let sig = libsecp256k1::Signature::parse_standard_slice(&signature.0[..64])
				.or(Err(Error::InvalidSignature))?;
			let recovery_id = libsecp256k1::RecoveryId::parse(signature.0[64])
				.or(Err(Error::InvalidRecoveryId))?;
			let validator = libsecp256k1::recover(&msg, &sig, &recovery_id)
				.or(Err(Error::WrongSignature))?
				.serialize()
				.to_vec();
			let validator_address = Keccak256::hash(&validator[1..])[12..].to_vec();
			let mut found = false;
			for proof in validator_proofs.iter() {
				if validator_address == *proof.leaf {
					found = true;
					if !verify_proof::<Keccak256, _, _>(
						validator_set_root,
						proof.proof.clone(),
						proof.number_of_leaves,
						proof.leaf_index,
						&proof.leaf,
					) {
						return Err(Error::InvalidValidatorProof)
					}
					break
				}
			}
			if !found {
				return Err(Error::ValidatorNotFound)
			}
		}

		Ok(())
	}
	//
	pub fn get_latest_commitment(&self) -> Option<Commitment> {
		self.latest_commitment.as_ref().cloned()
	}
	//
	pub fn is_updating_state(&self) -> bool {
		self.in_process_state.is_some()
	}
}

#[cfg(test)]
mod tests {
	use super::*;
	use crate::{commitment::Signature, mmr::MmrLeafProof};
	use hex_literal::hex;

	#[test]
	fn recover_works() {
		let msg = libsecp256k1::Message::parse_slice(&hex!(
			"14f213146a362c397545659ac7795926514696ad49565972d64964040394482c"
		))
		.unwrap();
		let signature = Signature(hex!("3a481c251a7aa94b89e8160aa9073f74cc24570da13ec9f697a9a7c989943bed31b969b50c47675c11994fbdacb82707293976927922ec8c2124490e417af73300").into());
		let sig = libsecp256k1::Signature::parse_standard_slice(&signature.0[..64]).unwrap();
		let public_key = libsecp256k1::recover(
			&msg,
			&sig,
			&libsecp256k1::RecoveryId::parse(signature.0[64]).unwrap(),
		)
		.unwrap();
		assert_eq!(
			public_key.serialize_compressed(),
			hex!("020a1091341fe5664bfa1782d5e04779689068c916b04cb365ec3153755684d9a1")
		);
	}

	#[test]
	fn verify_validator_proofs_works() {
		let proofs = vec![
			MerkleProof {
				root: [
					190, 171, 181, 52, 208, 35, 61, 63, 243, 167, 41, 72, 146, 79, 19, 208, 223,
					177, 46, 195, 87, 235, 1, 167, 227, 185, 178, 150, 73, 165, 92, 75,
				],
				proof: vec![
					hex!("2434439b3f6496cdfc9295f52379b6dd06c6d3f72bb3fd7f367acf4cde15a5c4").into(),
					hex!("b3a227b15b5de9a1993764d0f15f3f7022dc125b513dcaea84f162dbc8e0cdf1").into(),
					hex!("3839dfbc4125baf6f733c367f7b3ad28627563275b77869297bbfde6374221a9").into(),
				],
				number_of_leaves: 5,
				leaf_index: 0,
				leaf: libsecp256k1::PublicKey::parse_slice(
					&hex!("020a1091341fe5664bfa1782d5e04779689068c916b04cb365ec3153755684d9a1"),
					None,
				)
				.unwrap()
				.serialize_compressed(),
			},
			MerkleProof {
				root: [
					190, 171, 181, 52, 208, 35, 61, 63, 243, 167, 41, 72, 146, 79, 19, 208, 223,
					177, 46, 195, 87, 235, 1, 167, 227, 185, 178, 150, 73, 165, 92, 75,
				],
				proof: vec![
					hex!("ea5e28e6e07cc0d6ea6978c5c161f0da9f05ad6d5c259bd98a38d5ed63c6d66d").into(),
					hex!("b3a227b15b5de9a1993764d0f15f3f7022dc125b513dcaea84f162dbc8e0cdf1").into(),
					hex!("3839dfbc4125baf6f733c367f7b3ad28627563275b77869297bbfde6374221a9").into(),
				],
				number_of_leaves: 5,
				leaf_index: 1,
				leaf: libsecp256k1::PublicKey::parse_slice(
					&hex!("0390084fdbf27d2b79d26a4f13f0ccd982cb755a661969143c37cbc49ef5b91f27"),
					None,
				)
				.unwrap()
				.serialize_compressed(),
			},
			MerkleProof {
				root: [
					190, 171, 181, 52, 208, 35, 61, 63, 243, 167, 41, 72, 146, 79, 19, 208, 223,
					177, 46, 195, 87, 235, 1, 167, 227, 185, 178, 150, 73, 165, 92, 75,
				],
				proof: vec![
					hex!("54e7776947cbea688edb0eafffef41c9bf1d91bf02b51b0debb8e9234679200a").into(),
					hex!("b15eb71c4432af5175d67d9b32a37c44d7cae4625f4a188ec00fe1dc422c21b7").into(),
					hex!("3839dfbc4125baf6f733c367f7b3ad28627563275b77869297bbfde6374221a9").into(),
				],
				number_of_leaves: 5,
				leaf_index: 2,
				leaf: libsecp256k1::PublicKey::parse_slice(
					&hex!("0389411795514af1627765eceffcbd002719f031604fadd7d188e2dc585b4e1afb"),
					None,
				)
				.unwrap()
				.serialize_compressed(),
			},
			MerkleProof {
				root: [
					190, 171, 181, 52, 208, 35, 61, 63, 243, 167, 41, 72, 146, 79, 19, 208, 223,
					177, 46, 195, 87, 235, 1, 167, 227, 185, 178, 150, 73, 165, 92, 75,
				],
				proof: vec![
					hex!("69ccb87a5d16f07350e6181de08bf71dc70c3289ebe67751b7eda1f0b2da965c").into(),
					hex!("b15eb71c4432af5175d67d9b32a37c44d7cae4625f4a188ec00fe1dc422c21b7").into(),
					hex!("3839dfbc4125baf6f733c367f7b3ad28627563275b77869297bbfde6374221a9").into(),
				],
				number_of_leaves: 5,
				leaf_index: 3,
				leaf: libsecp256k1::PublicKey::parse_slice(
					&hex!("03bc9d0ca094bd5b8b3225d7651eac5d18c1c04bf8ae8f8b263eebca4e1410ed0c"),
					None,
				)
				.unwrap()
				.serialize_compressed(),
			},
			MerkleProof {
				root: [
					190, 171, 181, 52, 208, 35, 61, 63, 243, 167, 41, 72, 146, 79, 19, 208, 223,
					177, 46, 195, 87, 235, 1, 167, 227, 185, 178, 150, 73, 165, 92, 75,
				],
				proof: vec![hex!(
					"a33c1baaa379963ee43c3a7983a3157080c32a462a9774f1fe6d2f0480428e5c"
				)
				.into()],
				number_of_leaves: 5,
				leaf_index: 4,
				leaf: libsecp256k1::PublicKey::parse_slice(
					&hex!("031d10105e323c4afce225208f71a6441ee327a65b9e646e772500c74d31f669aa"),
					None,
				)
				.unwrap()
				.serialize_compressed(),
			},
		];

		for proof in proofs {
			assert!(verify_proof::<Keccak256, _, _>(
				&proof.root,
				proof.proof,
				proof.number_of_leaves,
				proof.leaf_index,
				&proof.leaf,
			));
		}
	}

	#[test]
	fn verify_leaf_proof_works() {
		let root_hash = hex!("aa0b510cee4270257f6362a353262253de422f069826b5af4398377a4eee03f7");
		let leaf = hex!("c5010058000000e5ac4bf69913974aeb79779c77d6e22d40575a63d4bca9044b501b12916a6090010000000000000005000000304803fa5a91d9852caafe04b4b867a4ed27a07a5bee3d1507b4b187a68777a20000000000000000000000000000000000000000000000000000000000000000");
		let leaf: Vec<u8> = Decode::decode(&mut &leaf[..]).unwrap();
		let mmr_leaf_hash = Keccak256::hash(&leaf[..]);
		let proof = hex!("580000000000000059000000000000000c638bedc14bfdb5cfb8eb7313f311859820948868afbaa340de2a467f4eec130cd789e49d14c7068ec08e0b5680c5e01b372d28802acaeba7b63a5e1482d5147c0e395b48e5a134164c4dac0b30fc8bfd56756329824e6c70c7325769c92c1ff8");
		let mmr_proof = MmrLeafProof::decode(&mut &proof[..]).unwrap();
		assert_eq!(mmr::verify_leaf_proof(root_hash, mmr_leaf_hash, mmr_proof), Ok(true));
	}
}<|MERGE_RESOLUTION|>--- conflicted
+++ resolved
@@ -13,7 +13,7 @@
 use borsh::{BorshDeserialize, BorshSerialize};
 use codec::Decode;
 use commitment::{
-	known_payload_ids::MMR_ROOT_ID, Commitment, Signature, SignedCommitment, VersionedFinalityProof,
+	known_payload_ids::MMR_ROOT_ID, Commitment, Signature, SignedCommitment,
 };
 use header::Header;
 use mmr::MmrLeaf;
@@ -154,7 +154,6 @@
 		}
 	}
 
-<<<<<<< HEAD
 	fn verify_mmr_leaf(
 		&self,
 		signed_commitment: &[u8],
@@ -163,21 +162,7 @@
 	) -> Result<(MmrLeaf, SignedCommitment), Error> {
 		// Deserlized vector<u8> signed_commitment to SignedCommitment
 		let signed_commitment = SignedCommitment::decode(&mut &signed_commitment[..])
-			.map_err(|_| Error::InvalidSignedCommitment)?;
-=======
-impl LightClient {
-	// Import a signed commitment and update the state of light client.
-	pub fn update_state(
-		&mut self,
-		versioned_finality_proof: &[u8],
-		validator_proofs: &[ValidatorMerkleProof],
-		mmr_leaf: &[u8],
-		mmr_proof: &[u8],
-	) -> Result<(), Error> {
-		let VersionedFinalityProof::V1(signed_commitment) =
-			VersionedFinalityProof::decode(&mut &versioned_finality_proof[..])
-				.map_err(|_| Error::InvalidVersionedFinalityProof)?;
->>>>>>> fba8bc13
+			.map_err(|_| Error::InvalidVersionedFinalityProof)?;
 
 		// check LightClient's latest commitment with signed commitment
 		// if LightClient's commitment `>` SignedCommitment's commitment
@@ -285,46 +270,8 @@
 		mmr_leaf: &[u8],
 		mmr_proof: &[u8],
 	) -> Result<(), Error> {
-<<<<<<< HEAD
 		let (mmr_leaf, signed_commitment) =
-			self.verify_mmr_leaf(signed_commitment, mmr_leaf, mmr_proof)?;
-=======
-		let VersionedFinalityProof::V1(signed_commitment) =
-			VersionedFinalityProof::decode(&mut &versioned_finality_proof[..])
-				.map_err(|_| Error::InvalidVersionedFinalityProof)?;
-
-		if let Some(latest_commitment) = &self.latest_commitment {
-			if signed_commitment.commitment <= *latest_commitment {
-				return Err(Error::CommitmentAlreadyUpdated)
-			}
-		}
-
-		let signatures_count =
-			signed_commitment.signatures.iter().filter(|&sig| sig.is_some()).count();
-		if signatures_count < (self.validator_set.len / 2) as usize {
-			return Err(Error::InvalidNumberOfSignatures {
-				expected: (self.validator_set.len / 2) as usize,
-				got: signatures_count,
-			})
-		}
-
-		let mmr_root: [u8; 32] = signed_commitment
-			.commitment
-			.payload
-			.get_decoded(&MMR_ROOT_ID)
-			.ok_or(Error::InvalidCommitmentPayload)?;
-		let mmr_proof = mmr::MmrLeafProof::decode(&mut &mmr_proof[..])
-			.map_err(|_| Error::CantDecodeMmrProof)?;
-		let mmr_leaf: Vec<u8> =
-			Decode::decode(&mut &mmr_leaf[..]).map_err(|_| Error::CantDecodeMmrLeaf)?;
-		let mmr_leaf_hash = Keccak256::hash(&mmr_leaf[..]);
-		let mmr_leaf: MmrLeaf =
-			Decode::decode(&mut &*mmr_leaf).map_err(|_| Error::CantDecodeMmrLeaf)?;
-		let result = mmr::verify_leaf_proof(mmr_root, mmr_leaf_hash, mmr_proof)?;
-		if !result {
-			return Err(Error::InvalidMmrLeafProof)
-		}
->>>>>>> fba8bc13
+			self.verify_mmr_leaf(versioned_finality_proof, mmr_leaf, mmr_proof)?;
 
 		let commitment_hash = signed_commitment.commitment.hash();
 
